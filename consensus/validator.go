--- conflicted
+++ resolved
@@ -293,7 +293,6 @@
 	consensus.consensusTimeout[timeoutConsensus].Start()
 }
 
-<<<<<<< HEAD
 // Collect private keys that are part of the current committee.
 // TODO: cache valid private keys and only update when keys change.
 func (consensus *Consensus) getPriKeysInCommittee() []*bls.PrivateKeyWrapper {
@@ -354,7 +353,8 @@
 		}
 	}
 	return nil
-=======
+}
+
 func (consensus *Consensus) spinUpStateSync() {
 	select {
 	case consensus.BlockNumLowChan <- struct{}{}:
@@ -364,5 +364,4 @@
 		}
 	default:
 	}
->>>>>>> 7801a1d6
 }