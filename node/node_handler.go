package node

import (
	"bytes"
	"context"
	"math"
	"os"
	"time"

	"github.com/harmony-one/harmony/core"

	"github.com/ethereum/go-ethereum/common"
	"github.com/ethereum/go-ethereum/rlp"
	pb "github.com/golang/protobuf/proto"
	"github.com/harmony-one/bls/ffi/go/bls"
	"github.com/harmony-one/harmony/api/proto"
	proto_discovery "github.com/harmony-one/harmony/api/proto/discovery"
	"github.com/harmony-one/harmony/api/proto/message"
	proto_node "github.com/harmony-one/harmony/api/proto/node"
	"github.com/harmony-one/harmony/api/service"
	"github.com/harmony-one/harmony/core/types"
	"github.com/harmony-one/harmony/crypto/pki"
	nodeconfig "github.com/harmony-one/harmony/internal/configs/node"
	"github.com/harmony-one/harmony/internal/utils"
	"github.com/harmony-one/harmony/p2p"
	"github.com/harmony-one/harmony/p2p/host"
)

const (
	// MaxNumberOfTransactionsPerBlock is the max number of transaction per a block.
	MaxNumberOfTransactionsPerBlock = 8000
)

// ReceiveGroupMessage use libp2p pubsub mechanism to receive broadcast messages
func (node *Node) ReceiveGroupMessage() {
	ctx := context.Background()
	for {
		if node.groupReceiver == nil {
			time.Sleep(100 * time.Millisecond)
			continue
		}
		msg, sender, err := node.groupReceiver.Receive(ctx)
		if sender != node.host.GetID() {
			//			utils.GetLogInstance().Info("[PUBSUB]", "received group msg", len(msg), "sender", sender)
			if err == nil {
				// skip the first 5 bytes, 1 byte is p2p type, 4 bytes are message size
				go node.messageHandler(msg[5:], string(sender))
			}
		}
	}
}

// ReceiveClientGroupMessage use libp2p pubsub mechanism to receive broadcast messages for client
func (node *Node) ReceiveClientGroupMessage() {
	ctx := context.Background()
	for {
		if node.clientReceiver == nil {
			// check less frequent on client messages
			time.Sleep(1000 * time.Millisecond)
			continue
		}
		msg, sender, err := node.clientReceiver.Receive(ctx)
		if sender != node.host.GetID() {
			utils.GetLogInstance().Info("[CLIENT]", "received group msg", len(msg), "sender", sender)
			if err == nil {
				// skip the first 5 bytes, 1 byte is p2p type, 4 bytes are message size
				go node.messageHandler(msg[5:], string(sender))
			}
		}
	}
}

// messageHandler parses the message and dispatch the actions
func (node *Node) messageHandler(content []byte, sender string) {
	//	node.MaybeBroadcastAsValidator(content)
	consensusObj := node.Consensus

	msgCategory, err := proto.GetMessageCategory(content)
	if err != nil {
		utils.GetLogInstance().Error("Read node type failed", "err", err, "node", node)
		return
	}

	msgType, err := proto.GetMessageType(content)
	if err != nil {
		utils.GetLogInstance().Error("Read action type failed", "err", err, "node", node)
		return
	}

	msgPayload, err := proto.GetMessagePayload(content)
	if err != nil {
		utils.GetLogInstance().Error("Read message payload failed", "err", err, "node", node)
		return
	}

	switch msgCategory {
	case proto.Consensus:
		msgPayload, _ := proto.GetConsensusMessagePayload(content)
		if consensusObj.IsLeader {
			//			utils.GetLogInstance().Info("NET: Leader received consensus message")
			consensusObj.ProcessMessageLeader(msgPayload)
		} else {
			//			utils.GetLogInstance().Info("NET: Validator received consensus message")
			consensusObj.ProcessMessageValidator(msgPayload)
			// TODO(minhdoan): add logic to check if the current blockchain is not sync with other consensus
			// we should switch to other state rather than DoingConsensus.
		}
	case proto.DRand:
		msgPayload, _ := proto.GetDRandMessagePayload(content)
		if node.DRand != nil {
			if node.DRand.IsLeader {
				//				utils.GetLogInstance().Info("NET: DRand Leader received message")
				node.DRand.ProcessMessageLeader(msgPayload)
			} else {
				//				utils.GetLogInstance().Info("NET: DRand Validator received message")
				node.DRand.ProcessMessageValidator(msgPayload)
			}
		}
	case proto.Staking:
		msgPayload, _ := proto.GetStakingMessagePayload(content)
		// Only beacon leader processes staking txn
		if node.NodeConfig.Role() != nodeconfig.BeaconLeader {
			return
		}
		node.processStakingMessage(msgPayload)
	case proto.Node:
		actionType := proto_node.MessageType(msgType)
		switch actionType {
		case proto_node.Transaction:
			utils.GetLogInstance().Info("NET: received message: Node/Transaction")
			node.transactionMessageHandler(msgPayload)
		case proto_node.Block:
			utils.GetLogInstance().Info("NET: received message: Node/Block")
			blockMsgType := proto_node.BlockMessageType(msgPayload[0])
			switch blockMsgType {
			case proto_node.Sync:
				utils.GetLogInstance().Info("NET: received message: Node/Sync")
				var blocks []*types.Block
				err := rlp.DecodeBytes(msgPayload[1:], &blocks)
				if err != nil {
					utils.GetLogInstance().Error("block sync", "error", err)
				} else {
					// for non-beaconchain node, subscribe to beacon block broadcast
					role := node.NodeConfig.Role()
					if proto_node.BlockMessageType(msgPayload[0]) == proto_node.Sync && (role == nodeconfig.ShardValidator || role == nodeconfig.ShardLeader || role == nodeconfig.NewNode) {
						for _, block := range blocks {
							node.BeaconBlockChannel <- block
						}
					}
					if node.Client != nil && node.Client.UpdateBlocks != nil && blocks != nil {
						node.Client.UpdateBlocks(blocks)
					}
				}
			}
		case proto_node.Control:
			utils.GetLogInstance().Info("NET: received message: Node/Control")
			controlType := msgPayload[0]
			if proto_node.ControlMessageType(controlType) == proto_node.STOP {
				utils.GetLogInstance().Debug("Stopping Node", "numBlocks", node.blockchain.CurrentBlock().NumberU64(), "numTxsProcessed", node.countNumTransactionsInBlockchain())

				var avgBlockSizeInBytes common.StorageSize
				txCount := 0
				blockCount := 0
				avgTxSize := 0

				for block := node.blockchain.CurrentBlock(); block != nil; block = node.blockchain.GetBlockByHash(block.Header().ParentHash) {
					avgBlockSizeInBytes += block.Size()
					txCount += len(block.Transactions())
					bytes, _ := rlp.EncodeToBytes(block.Transactions())
					avgTxSize += len(bytes)
					blockCount++
				}

				if blockCount != 0 && txCount != 0 {
					avgBlockSizeInBytes = avgBlockSizeInBytes / common.StorageSize(blockCount)
					avgTxSize = avgTxSize / txCount
				}

				utils.GetLogInstance().Debug("Blockchain Report", "totalNumBlocks", blockCount, "avgBlockSizeInCurrentEpoch", avgBlockSizeInBytes, "totalNumTxs", txCount, "avgTxSzieInCurrentEpoch", avgTxSize)

				os.Exit(0)
			}
		case proto_node.PING:
			node.pingMessageHandler(msgPayload, sender)
		case proto_node.PONG:
			node.pongMessageHandler(msgPayload)
		}
	default:
		utils.GetLogInstance().Error("Unknown", "MsgCategory", msgCategory)
	}
}

func (node *Node) processStakingMessage(msgPayload []byte) {
	msg := &message.Message{}
	err := pb.Unmarshal(msgPayload, msg)
	if err == nil {
		stakingRequest := msg.GetStaking()
		txs := types.Transactions{}
		if err = rlp.DecodeBytes(stakingRequest.Transaction, &txs); err == nil {
			utils.GetLogInstance().Info("Successfully added staking transaction to pending list.")
			node.addPendingTransactions(txs)
		} else {
			utils.GetLogInstance().Error("Failed to unmarshal staking transaction list", "error", err)
		}
	} else {
		utils.GetLogInstance().Error("Failed to unmarshal staking msg payload", "error", err)
	}
}

func (node *Node) transactionMessageHandler(msgPayload []byte) {
	txMessageType := proto_node.TransactionMessageType(msgPayload[0])

	switch txMessageType {
	case proto_node.Send:
		txs := types.Transactions{}
		err := rlp.Decode(bytes.NewReader(msgPayload[1:]), &txs) // skip the Send messge type
		if err != nil {
			utils.GetLogInstance().Error("Failed to deserialize transaction list", "error", err)
		}
		node.addPendingTransactions(txs)

	case proto_node.Request:
		reader := bytes.NewBuffer(msgPayload[1:])
		txIDs := make(map[[32]byte]bool)
		buf := make([]byte, 32) // 32 byte hash Id
		for {
			_, err := reader.Read(buf)
			if err != nil {
				break
			}

			var txID [32]byte
			copy(txID[:], buf)
			txIDs[txID] = true
		}

		var txToReturn []*types.Transaction
		for _, tx := range node.pendingTransactions {
			if txIDs[tx.Hash()] {
				txToReturn = append(txToReturn, tx)
			}
		}
	}
}

// BroadcastNewBlock is called by consensus leader to sync new blocks with other clients/nodes.
// NOTE: For now, just send to the client (basically not broadcasting)
// TODO (lc): broadcast the new blocks to new nodes doing state sync
func (node *Node) BroadcastNewBlock(newBlock *types.Block) {
	if node.ClientPeer != nil {
		utils.GetLogInstance().Debug("Sending new block to client", "client", node.ClientPeer)
		node.host.SendMessageToGroups([]p2p.GroupID{node.NodeConfig.GetClientGroupID()}, host.ConstructP2pMessage(byte(0), proto_node.ConstructBlocksSyncMessage([]*types.Block{newBlock})))
	}
}

// VerifyNewBlock is called by consensus participants to verify the block (account model) they are running consensus on
func (node *Node) VerifyNewBlock(newBlock *types.Block) bool {
	err := node.blockchain.ValidateNewBlock(newBlock, pki.GetAddressFromPublicKey(node.SelfPeer.ConsensusPubKey))
	if err != nil {
		utils.GetLogInstance().Debug("Failed verifying new block", "Error", err, "tx", newBlock.Transactions()[0])
		return false
	}

	// TODO: verify the vrf randomness
	_ = newBlock.Header().RandPreimage

	err = node.blockchain.ValidateNewShardState(newBlock, &node.CurrentStakes)
	if err != nil {
		utils.GetLogInstance().Debug("Failed to verify new sharding state", "err", err)
	}
	return true
}

// PostConsensusProcessing is called by consensus participants, after consensus is done, to:
// 1. add the new block to blockchain
// 2. [leader] send new block to the client
func (node *Node) PostConsensusProcessing(newBlock *types.Block) {
	utils.GetLogInstance().Info("PostConsensusProcessing")
	if node.Consensus.IsLeader {
		node.BroadcastNewBlock(newBlock)
	}
	node.AddNewBlock(newBlock)

	// TODO: enable drand only for beacon chain
	// ConfirmedBlockChannel which is listened by drand leader who will initiate DRG if its a epoch block (first block of a epoch)
	if node.DRand != nil {
		go func() {
			node.ConfirmedBlockChannel <- newBlock
		}()
	}

	utils.GetLogInstance().Info("Updating staking list")
	node.UpdateStakingList(node.QueryStakeInfo())
	node.printStakingList()
	if core.IsEpochBlock(newBlock) {
		shardState := node.blockchain.StoreNewShardState(newBlock, &node.CurrentStakes)
		if shardState != nil {
			myShard := uint32(math.MaxUint32)
			isLeader := false
			for _, shard := range shardState {
				for _, nodeID := range shard.NodeList {
					blsAddr := node.Consensus.PubKey.GetAddress()
					blsAddrStr := common.BytesToAddress(blsAddr[:]).Hex()
					if nodeID.BlsAddress == blsAddrStr {
						myShard = shard.ShardID
						isLeader = shard.Leader == nodeID
					}
				}
			}

			if myShard != uint32(math.MaxUint32) {
				aboutLeader := ""
				if node.Consensus.IsLeader {
					aboutLeader = "I am not leader anymore"
					if isLeader {
						aboutLeader = "I am still leader"
					}
				} else {
					aboutLeader = "I am still validator"
					if isLeader {
						aboutLeader = "I become the leader"
					}
				}
				if node.blockchain.ShardID() == myShard {
					utils.GetLogInstance().Info("[Resharding] I stay at", "shardID", myShard, "leader")
				} else {
					utils.GetLogInstance().Info("[Resharding] I got resharded to", "shardID", myShard, "isLeader", isLeader)
				}
				utils.GetLogInstance().Info("[Resharding] " + aboutLeader)
			} else {
				utils.GetLogInstance().Info("[Resharding] Somehow I got kicked out")
			}
		}
	}
}

// AddNewBlock is usedd to add new block into the blockchain.
func (node *Node) AddNewBlock(newBlock *types.Block) {
	blockNum, err := node.blockchain.InsertChain([]*types.Block{newBlock})
	if err != nil {
		utils.GetLogInstance().Debug("Error adding new block to blockchain", "blockNum", blockNum, "Error", err)
	} else {
		utils.GetLogInstance().Info("adding new block to blockchain", "blockNum", blockNum)
	}
}

func (node *Node) pingMessageHandler(msgPayload []byte, sender string) int {
	if sender != "" {
		_, ok := node.duplicatedPing.Load(sender)
		if !ok {
			node.duplicatedPing.Store(sender, true)
		} else {
			// duplicated ping message return
			return 0
		}
	}

	ping, err := proto_discovery.GetPingMessage(msgPayload)
	if err != nil {
		utils.GetLogInstance().Error("Can't get Ping Message")
		return -1
	}

	peer := new(p2p.Peer)
	peer.IP = ping.Node.IP
	peer.Port = ping.Node.Port
	peer.PeerID = ping.Node.PeerID
	peer.ConsensusPubKey = nil

	if ping.Node.PubKey != nil {
		peer.ConsensusPubKey = &bls.PublicKey{}
		if err := peer.ConsensusPubKey.Deserialize(ping.Node.PubKey[:]); err != nil {
			utils.GetLogInstance().Error("UnmarshalBinary Failed", "error", err)
			return -1
		}
	}

	//	utils.GetLogInstance().Debug("[pingMessageHandler]", "incoming peer", peer)

	// add to incoming peer list
	//node.host.AddIncomingPeer(*peer)
	node.host.ConnectHostPeer(*peer)

	if ping.Node.Role == proto_node.ClientRole {
		utils.GetLogInstance().Info("Add Client Peer to Node", "Address", node.Consensus.GetSelfAddress(), "Client", peer)
		node.ClientPeer = peer
		return 0
	}

<<<<<<< HEAD
	// Add to Node's peer list anyway
	utils.GetLogInstance().Info("Add Peer to Node", "Address", node.Consensus.GetSelfAddress(), "Pear", peer)
	node.AddPeers([]*p2p.Peer{peer})
=======
	if node.NodeConfig.IsLeader() {
		utils.GetLogInstance().Info("Add Peer to Node", "Node", node.Consensus.GetNodeID(), "Pear", peer)
		node.AddPeers([]*p2p.Peer{peer})
	}
>>>>>>> c01bc303

	return 1
}

// SendPongMessage is the a goroutine to periodcally send pong message to all peers
func (node *Node) SendPongMessage() {
	tick := time.NewTicker(3 * time.Second)
	numPeers := len(node.Consensus.GetValidatorPeers())
	numPubKeys := len(node.Consensus.PublicKeys)
	sentMessage := false

	// Send Pong Message only when there is change on the number of peers
	for {
		select {
		case <-tick.C:
			peers := node.Consensus.GetValidatorPeers()
			numPeersNow := len(peers)
			numPubKeysNow := len(node.Consensus.PublicKeys)

			// no peers, wait for another tick
			if numPeersNow == 0 || numPubKeysNow == 0 {
				continue
			}
			// new peers added
			if numPubKeysNow != numPubKeys || numPeersNow != numPeers {
				sentMessage = false
			} else {
				// stable number of peers/pubkeys, sent the pong message
				// also make sure number of peers is greater than the minimal required number
				if !sentMessage && numPubKeysNow >= node.Consensus.MinPeers {
					pong := proto_discovery.NewPongMessage(peers, node.Consensus.PublicKeys, node.Consensus.GetLeaderPubKey())
					buffer := pong.ConstructPongMessage()
					err := node.host.SendMessageToGroups([]p2p.GroupID{node.NodeConfig.GetShardGroupID()}, host.ConstructP2pMessage(byte(0), buffer))
					if err != nil {
						utils.GetLogInstance().Error("[PONG] failed to send pong message", "group", node.NodeConfig.GetShardGroupID())
						continue
					} else {
						utils.GetLogInstance().Info("[PONG] sent pong message to", "group", node.NodeConfig.GetShardGroupID())
					}
					sentMessage = true
					// stop sending ping message
					node.serviceManager.TakeAction(&service.Action{Action: service.Stop, ServiceType: service.PeerDiscovery})
					// wait a bit until all validators received pong message
					time.Sleep(200 * time.Millisecond)
					node.startConsensus <- struct{}{}
				}
			}
			numPeers = numPeersNow
			numPubKeys = numPubKeysNow
		}
	}
}

func (node *Node) pongMessageHandler(msgPayload []byte) int {
	pong, err := proto_discovery.GetPongMessage(msgPayload)
	if err != nil {
		utils.GetLogInstance().Error("Can't get Pong Message")
		return -1
	}

	// set the leader pub key is the first thing to do
	// otherwise, we may not be able to validate the consensus messages received
	// which will result in first consensus timeout
	err = node.Consensus.SetLeaderPubKey(pong.LeaderPubKey)
	if err != nil {
		utils.GetLogInstance().Error("Unmarshal Consensus Leader PubKey Failed", "error", err)
	} else {
		utils.GetLogInstance().Info("Set Consensus Leader PubKey")
	}
	err = node.DRand.SetLeaderPubKey(pong.LeaderPubKey)
	if err != nil {
		utils.GetLogInstance().Error("Unmarshal DRand Leader PubKey Failed", "error", err)
	} else {
		utils.GetLogInstance().Info("Set DRand Leader PubKey")
	}

	peers := make([]*p2p.Peer, 0)

	for _, p := range pong.Peers {
		peer := new(p2p.Peer)
		peer.IP = p.IP
		peer.Port = p.Port
		peer.PeerID = p.PeerID

		peer.ConsensusPubKey = &bls.PublicKey{}
		err = peer.ConsensusPubKey.Deserialize(p.PubKey[:])
		if err != nil {
			utils.GetLogInstance().Error("UnmarshalBinary Failed", "error", err)
			continue
		}
		peers = append(peers, peer)
	}

	if len(peers) > 0 {
		node.AddPeers(peers)
	}

	// Reset Validator PublicKeys every time we receive PONG message from Leader
	// The PublicKeys has to be idential across the shard on every node
	// TODO (lc): we need to handle RemovePeer situation
	publicKeys := make([]*bls.PublicKey, 0)

	// Create the the PubKey from the []byte sent from leader
	for _, k := range pong.PubKeys {
		key := bls.PublicKey{}
		err = key.Deserialize(k[:])
		if err != nil {
			utils.GetLogInstance().Error("UnmarshalBinary Failed PubKeys", "error", err)
			continue
		}
		publicKeys = append(publicKeys, &key)
	}

	utils.GetLogInstance().Debug("[pongMessageHandler]", "#keys", len(publicKeys), "#peers", len(peers))

	if node.State == NodeWaitToJoin {
		node.State = NodeReadyForConsensus
	}

	// Stop discovery service after received pong message
	data := make(map[string]interface{})
	data["peer"] = p2p.GroupAction{Name: node.NodeConfig.GetShardGroupID(), Action: p2p.ActionPause}

	node.serviceManager.TakeAction(&service.Action{Action: service.Notify, ServiceType: service.PeerDiscovery, Params: data})
	return node.Consensus.UpdatePublicKeys(publicKeys) + node.DRand.UpdatePublicKeys(publicKeys)
}<|MERGE_RESOLUTION|>--- conflicted
+++ resolved
@@ -387,16 +387,10 @@
 		return 0
 	}
 
-<<<<<<< HEAD
-	// Add to Node's peer list anyway
-	utils.GetLogInstance().Info("Add Peer to Node", "Address", node.Consensus.GetSelfAddress(), "Pear", peer)
-	node.AddPeers([]*p2p.Peer{peer})
-=======
 	if node.NodeConfig.IsLeader() {
-		utils.GetLogInstance().Info("Add Peer to Node", "Node", node.Consensus.GetNodeID(), "Pear", peer)
+		utils.GetLogInstance().Info("Add Peer to Node", "Address", node.Consensus.GetSelfAddress(), "Pear", peer)
 		node.AddPeers([]*p2p.Peer{peer})
 	}
->>>>>>> c01bc303
 
 	return 1
 }
