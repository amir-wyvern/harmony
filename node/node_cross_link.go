--- conflicted
+++ resolved
@@ -140,22 +140,12 @@
 		return err
 	}
 
-<<<<<<< HEAD
-	hash := cl.Hash()
-	// TODO(audit): verify signature on hash+blockNum+viewID (add a hard fork)
-	blockNumBytes := make([]byte, 8)
-	binary.LittleEndian.PutUint64(blockNumBytes, cl.BlockNum())
-	commitPayload := append(blockNumBytes, hash[:]...)
-	if !aggSig.VerifyHash(mask.AggregatePublic, commitPayload) {
-		return ctxerror.New("[VerifyCrossLink] Failed to verify the signature for cross link", "shardID", cl.ShardID(), "blockNum", cl.BlockNum())
-=======
 	aggSig := &bls.Sign{}
 	sig := cl.Signature()
 	if err = aggSig.Deserialize(sig[:]); err != nil {
 		return ctxerror.New(
 			"[VerifyCrossLink] unable to deserialize multi-signature from payload",
 		).WithCause(err)
->>>>>>> 51d5280e
 	}
 
 	return verify.AggregateSigForCommittee(
