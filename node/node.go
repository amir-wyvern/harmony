--- conflicted
+++ resolved
@@ -90,19 +90,12 @@
 	BlockChannel          chan *types.Block    // The channel to send newly proposed blocks
 	ConfirmedBlockChannel chan *types.Block    // The channel to send confirmed blocks
 	BeaconBlockChannel    chan *types.Block    // The channel to send beacon blocks for non-beaconchain nodes
-<<<<<<< HEAD
-	pendingTransactions   types.Transactions   // All the transactions received but not yet processed for Consensus
-	pendingTxMutex        sync.Mutex
-	DRand                 *drand.DRand // The instance for distributed randomness protocol
+	DRand                 *drand.DRand         // The instance for distributed randomness protocol
 	pendingCrossLinks     []*types.Header
 	pendingClMutex        sync.Mutex
 
 	pendingCXReceipts []*types.CXReceiptsProof // All the receipts received but not yet processed for Consensus
 	pendingCXMutex    sync.Mutex
-=======
-
-	DRand *drand.DRand // The instance for distributed randomness protocol
->>>>>>> acbe3d9a
 
 	// Shard databases
 	shardChains shardchain.Collection
@@ -255,30 +248,17 @@
 
 // Add new transactions to the pending transaction list.
 func (node *Node) addPendingTransactions(newTxs types.Transactions) {
-<<<<<<< HEAD
-	if node.NodeConfig.GetNetworkType() != nodeconfig.Mainnet {
-		node.pendingTxMutex.Lock()
-		node.pendingTransactions = append(node.pendingTransactions, newTxs...)
-		node.reducePendingTransactions()
-		node.pendingTxMutex.Unlock()
-		utils.Logger().Info().Int("num", len(newTxs)).Int("totalPending", len(node.pendingTransactions)).Msg("Got more transactions")
-	}
-=======
 	node.pendingTxMutex.Lock()
 	node.pendingTransactions = append(node.pendingTransactions, newTxs...)
 	node.reducePendingTransactions()
 	node.pendingTxMutex.Unlock()
 	utils.GetLogInstance().Info("Got more transactions", "num", len(newTxs), "totalPending", len(node.pendingTransactions))
->>>>>>> acbe3d9a
 }
 
 // AddPendingTransaction adds one new transaction to the pending transaction list.
 func (node *Node) AddPendingTransaction(newTx *types.Transaction) {
-<<<<<<< HEAD
-	if node.NodeConfig.GetNetworkType() != nodeconfig.Mainnet {
-		node.addPendingTransactions(types.Transactions{newTx})
-		utils.Logger().Error().Int("totalPending", len(node.pendingTransactions)).Msg("Got ONE more transaction")
-	}
+	node.addPendingTransactions(types.Transactions{newTx})
+	utils.GetLogInstance().Debug("Got ONE more transaction", "totalPending", len(node.pendingTransactions))
 }
 
 // AddPendingReceipts adds one receipt message to pending list.
@@ -289,10 +269,6 @@
 		node.pendingCXMutex.Unlock()
 		utils.Logger().Error().Int("totalPendingReceipts", len(node.pendingCXReceipts)).Msg("Got ONE more receipt message")
 	}
-=======
-	node.addPendingTransactions(types.Transactions{newTx})
-	utils.GetLogInstance().Debug("Got ONE more transaction", "totalPending", len(node.pendingTransactions))
->>>>>>> acbe3d9a
 }
 
 // Take out a subset of valid transactions from the pending transaction list
@@ -318,19 +294,11 @@
 
 	node.pendingTransactions = unselected
 	node.reducePendingTransactions()
-<<<<<<< HEAD
 	utils.Logger().Info().
 		Int("remainPending", len(node.pendingTransactions)).
 		Int("selected", len(selected)).
 		Int("invalidDiscarded", len(invalid)).
 		Msg("Selecting Transactions")
-=======
-
-	utils.GetLogInstance().Info("Selecting Transactions",
-		"newBlockNum", newBlockNum,
-		"remainPending", len(node.pendingTransactions),
-		"invalidDiscarded", len(invalid))
->>>>>>> acbe3d9a
 	node.pendingTxMutex.Unlock()
 
 	return selected
@@ -405,18 +373,12 @@
 		node.BlockChannel = make(chan *types.Block)
 		node.ConfirmedBlockChannel = make(chan *types.Block)
 		node.BeaconBlockChannel = make(chan *types.Block)
-<<<<<<< HEAD
+		node.recentTxsStats = make(types.RecentTxsStats)
 		node.TxPool = core.NewTxPool(core.DefaultTxPoolConfig, node.Blockchain().Config(), blockchain)
 		node.Worker = worker.New(node.Blockchain().Config(), blockchain, chain.Engine, node.Consensus.ShardID)
 		if node.Blockchain().ShardID() != 0 {
 			node.BeaconWorker = worker.New(node.Beaconchain().Config(), beaconChain, chain.Engine, node.Consensus.ShardID)
 		}
-=======
-
-		node.recentTxsStats = make(types.RecentTxsStats)
-		node.TxPool = core.NewTxPool(core.DefaultTxPoolConfig, node.Blockchain().Config(), chain)
-		node.Worker = worker.New(node.Blockchain().Config(), chain, node.Consensus, node.Consensus.ShardID)
->>>>>>> acbe3d9a
 
 		node.Consensus.VerifiedNewBlock = make(chan *types.Block)
 		// the sequence number is the next block number to be added in consensus protocol, which is always one more than current chain header block
@@ -573,29 +535,17 @@
 	var err error
 	node.shardGroupReceiver, err = node.host.GroupReceiver(node.NodeConfig.GetShardGroupID())
 	if err != nil {
-<<<<<<< HEAD
 		utils.Logger().Error().Err(err).Msg("Failed to create shard receiver")
-=======
-		utils.GetLogInstance().Error("Failed to create shard receiver", "err", err)
->>>>>>> acbe3d9a
 	}
 
 	node.globalGroupReceiver, err = node.host.GroupReceiver(p2p.GroupIDBeaconClient)
 	if err != nil {
-<<<<<<< HEAD
 		utils.Logger().Error().Err(err).Msg("Failed to create global receiver")
-=======
-		utils.GetLogInstance().Error("Failed to create global receiver", "err", err)
->>>>>>> acbe3d9a
 	}
 
 	node.clientReceiver, err = node.host.GroupReceiver(node.NodeConfig.GetClientGroupID())
 	if err != nil {
-<<<<<<< HEAD
 		utils.Logger().Error().Err(err).Msg("Failed to create client receiver")
-=======
-		utils.GetLogInstance().Error("Failed to create client receiver", "err", err)
->>>>>>> acbe3d9a
 	}
 	return nodeConfig, chanPeer
 }
