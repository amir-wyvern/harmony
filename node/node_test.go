--- conflicted
+++ resolved
@@ -147,18 +147,9 @@
 	os.Exit(0)
 }
 
-<<<<<<< HEAD
 // func TestPingPongHandler(test *testing.T) {
-// 	leader := p2p.Peer{Ip: "127.0.0.1", Port: "8881"}
-// 	// validator := p2p.Peer{Ip: "127.0.0.1", Port: "9991"}
+// 	leader := p2p.Peer{IP: "127.0.0.1", Port: "8881"}
 // 	consensus := consensus.NewConsensus("127.0.0.1", "8881", "0", []p2p.Peer{leader}, leader)
-=======
-func TestPingPongHandler(test *testing.T) {
-	leader := p2p.Peer{IP: "127.0.0.1", Port: "8881"}
-	validator := p2p.Peer{IP: "127.0.0.1", Port: "9991"}
-	consensus := consensus.NewConsensus("127.0.0.1", "8881", "0", []p2p.Peer{leader, validator}, leader)
->>>>>>> b69bfd6a
-
 // 	node := New(consensus, nil)
 
 // 	//	go sendPingMessage(leader)
