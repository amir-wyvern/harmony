--- conflicted
+++ resolved
@@ -335,20 +335,9 @@
 	if d := pending; len(d) > 0 {
 		pending, failures = w.verifySlashes(d)
 	}
-<<<<<<< HEAD
-	if d := allSlashing; len(d) > 0 {
-		// TODO add specific error which is
-		// "could not verify slash", which should not return as err
-		// and therefore stop the block proposal
-		if allSlashing, err = w.VerifyAll(d); err != nil {
-			// TODO(audit): verify slashes individually; do not return err if verify fails
-			utils.Logger().Err(err).
-				RawJSON("slashes", []byte(d.String())).
-				Msg("could not verify slashes proposed")
-=======
+
 	if f := failures; len(f) > 0 {
 		if err := w.chain.DeleteFromPendingSlashingCandidates(f); err != nil {
->>>>>>> 51d5280e
 			return err
 		}
 	}
