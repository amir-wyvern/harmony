--- conflicted
+++ resolved
@@ -201,15 +201,8 @@
 		return errNilMaxTotalDelegation
 	}
 
-<<<<<<< HEAD
 	// MinSelfDelegation must be >= 1 ONE
 	if v.MinSelfDelegation.Cmp(big.NewInt(denominations.One)) < 0 {
-=======
-	// if I'm not banned, then I must
-	// ensure that MinSelfDelegation >= 1 ONE
-	if v.EPOSStatus != effective.Banned &&
-		v.MinSelfDelegation.Cmp(big.NewInt(denominations.One)) < 0 {
->>>>>>> 51d5280e
 		return errors.Wrapf(
 			errMinSelfDelegationTooSmall,
 			"delegation-given %s", v.MinSelfDelegation.String(),
@@ -548,11 +541,6 @@
 		}
 	}
 
-<<<<<<< HEAD
-	// TODO(audit): change bool fields into a string status field
-	if edit.Active != nil {
-		validator.Active = *edit.Active
-=======
 	switch validator.EPOSStatus {
 	case effective.Banned:
 		return errCannotChangeBannedTaint
@@ -562,7 +550,6 @@
 			validator.EPOSStatus = edit.EPOSStatus
 		default:
 		}
->>>>>>> 51d5280e
 	}
 
 	return nil
