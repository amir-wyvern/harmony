--- conflicted
+++ resolved
@@ -200,11 +200,8 @@
    -r address     start a pprof profiling server listening on the specified address
    -I             use statically linked Harmony binary (default: true)
    -R tracefile   enable p2p trace using tracefile (default: off)
-<<<<<<< HEAD
-   -L             limit broadcasting of invalid transactions (default: off)
-=======
+   -l             limit broadcasting of invalid transactions (default: off)
    -L log_level   logging verbosity: 0=silent, 1=error, 2=warn, 3=info, 4=debug, 5=detail (default: $log_level)
->>>>>>> 43379266
 
 examples:
 
@@ -255,13 +252,8 @@
 BUCKET=pub.harmony.one
 OS=$(uname -s)
 
-<<<<<<< HEAD
-unset start_clean loop run_as_root blspass do_not_download download_only network node_type shard_id download_harmony_db db_file_to_dl
-unset upgrade_rel public_rpc staking_mode pub_port multi_key blsfolder blacklist verify TRACEFILE minpeers max_bls_keys_per_node broadcast_invalid_tx
-=======
-unset start_clean loop run_as_root blspass do_not_download download_only network node_type shard_id db_file_to_dl
+unset start_clean loop run_as_root blspass do_not_download download_only network node_type shard_id broadcast_invalid_tx
 unset upgrade_rel public_rpc staking_mode pub_port multi_key blsfolder blacklist verify TRACEFILE minpeers max_bls_keys_per_node log_level
->>>>>>> 43379266
 start_clean=false
 loop=true
 run_as_root=true
@@ -281,21 +273,14 @@
 verify=false
 minpeers=6
 max_bls_keys_per_node=10
-<<<<<<< HEAD
 broadcast_invalid_tx=true
-=======
 log_level=3
->>>>>>> 43379266
 ${BLSKEYFILE=}
 ${TRACEFILE=}
 
 unset OPTIND OPTARG opt
 OPTIND=1
-<<<<<<< HEAD
-while getopts :1chk:sSp:dDN:T:i:ba:U:PvVyzn:MAIB:r:Y:f:R:m:L opt
-=======
-while getopts :1chk:sSp:dDN:T:i:a:U:PvVyzn:MAIB:r:Y:f:R:m:L: opt
->>>>>>> 43379266
+while getopts :1chk:sSp:dDN:T:i:U:PvVyzn:MAIB:r:Y:f:R:m:L:l opt
 do
    case "${opt}" in
    '?') usage "unrecognized option -${OPTARG}";;
@@ -317,7 +302,6 @@
    T) node_type="${OPTARG}";;
    i) shard_id="${OPTARG}";;
    I) static=true;;
-   a) db_file_to_dl="${OPTARG}";;
    U) upgrade_rel="${OPTARG}";;
    P) public_rpc=true;;
    B) blacklist="${OPTARG}";;
@@ -331,11 +315,8 @@
    y) staking_mode=false;;
    A) archival=true;;
    R) TRACEFILE="${OPTARG}";;
-<<<<<<< HEAD
-   L) broadcast_invalid_tx=false;;
-=======
+   l) broadcast_invalid_tx=false;;
    L) log_level="${OPTARG}";;
->>>>>>> 43379266
    *) err 70 "unhandled option -${OPTARG}";;  # EX_SOFTWARE
    esac
 done
@@ -855,11 +836,8 @@
       -blacklist="${blacklist}"
       -min_peers="${minpeers}"
       -max_bls_keys_per_node="${max_bls_keys_per_node}"
-<<<<<<< HEAD
       -broadcast_invalid_tx="${broadcast_invalid_tx}"
-=======
       -verbosity="${log_level}"
->>>>>>> 43379266
    )
    args+=(
       -is_archival="${archival}"
