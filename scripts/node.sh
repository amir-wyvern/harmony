--- conflicted
+++ resolved
@@ -606,11 +606,7 @@
 then
    msg "cleaning up old database/logs (-c)"
    # set a 2s timeout, and set its default return value to Y (true)
-<<<<<<< HEAD
-   read -rp -t 2 "Remove old database/logs? (Y/n) " yesno
-=======
    read -t 2 -rp "Remove old database/logs? (Y/n) " yesno
->>>>>>> 78f206fa
    yesno=${yesno:-Y}
    echo
    if [[ "$yesno" == "y" || "$yesno" == "Y" ]]; then
