package shardingconfig

import (
	"math/big"
	"time"

	"github.com/harmony-one/harmony/common/denominations"
)

const (
	// VLBPE is a Very Large Block Per Epoch
	VLBPE = 1000000000000
)

type fixedSchedule struct {
	instance Instance
}

// InstanceForEpoch returns the fixed sharding configuration instance regardless
// the given epoch.
func (s fixedSchedule) InstanceForEpoch(epoch *big.Int) Instance {
	return s.instance
}

func (s fixedSchedule) BlocksPerEpoch() uint64 {
	return VLBPE
}

func (s fixedSchedule) CalcEpochNumber(blockNum uint64) *big.Int {
	return big.NewInt(int64(blockNum / s.BlocksPerEpoch()))
}

func (s fixedSchedule) IsLastBlock(blockNum uint64) bool {
	blocks := s.BlocksPerEpoch()
	return blockNum%blocks == blocks-1
}

<<<<<<< HEAD
func (s fixedSchedule) VdfDifficulty() int {
	return mainnetVdfDifficulty
}

func (s fixedSchedule) FirstCrossLinkBlock() uint64 {
	return mainnetFirstCrossLinkBlock
}

// ConsensusRatio ratio of new nodes vs consensus total nodes
func (s fixedSchedule) ConsensusRatio() float64 {
	return mainnetConsensusRatio
}

// TODO: remove it after randomness feature turned on mainnet
//RandonnessStartingEpoch returns starting epoch of randonness generation
func (s fixedSchedule) RandomnessStartingEpoch() uint64 {
	return mainnetRandomnessStartingEpoch
=======
func (s fixedSchedule) MaxTxAmountLimit() *big.Int {
	amountBigInt := big.NewInt(mainnetMaxTxAmountLimit)
	amountBigInt = amountBigInt.Mul(amountBigInt, big.NewInt(denominations.One))
	return amountBigInt
}

func (s fixedSchedule) MaxNumRecentTxsPerAccountLimit() uint64 {
	return mainnetMaxNumRecentTxsPerAccountLimit
}

func (s fixedSchedule) MaxTxPoolSizeLimit() int {
	return mainnetMaxTxPoolSizeLimit
}

func (s fixedSchedule) MaxNumTxsPerBlockLimit() int {
	return mainnetMaxNumTxsPerBlockLimit
}

func (s fixedSchedule) RecentTxDuration() time.Duration {
	return mainnetRecentTxDuration
}

func (s fixedSchedule) TxsThrottleConfig() *TxsThrottleConfig {
	return &TxsThrottleConfig{
		MaxTxAmountLimit:               s.MaxTxAmountLimit(),
		MaxNumRecentTxsPerAccountLimit: s.MaxNumRecentTxsPerAccountLimit(),
		MaxTxPoolSizeLimit:             s.MaxTxPoolSizeLimit(),
		MaxNumTxsPerBlockLimit:         s.MaxNumTxsPerBlockLimit(),
		RecentTxDuration:               s.RecentTxDuration(),
	}
>>>>>>> acbe3d9a
}

// NewFixedSchedule returns a sharding configuration schedule that uses the
// given config instance for all epochs.  Useful for testing.
func NewFixedSchedule(instance Instance) Schedule {
	return fixedSchedule{instance: instance}
}<|MERGE_RESOLUTION|>--- conflicted
+++ resolved
@@ -35,7 +35,6 @@
 	return blockNum%blocks == blocks-1
 }
 
-<<<<<<< HEAD
 func (s fixedSchedule) VdfDifficulty() int {
 	return mainnetVdfDifficulty
 }
@@ -53,7 +52,8 @@
 //RandonnessStartingEpoch returns starting epoch of randonness generation
 func (s fixedSchedule) RandomnessStartingEpoch() uint64 {
 	return mainnetRandomnessStartingEpoch
-=======
+}
+
 func (s fixedSchedule) MaxTxAmountLimit() *big.Int {
 	amountBigInt := big.NewInt(mainnetMaxTxAmountLimit)
 	amountBigInt = amountBigInt.Mul(amountBigInt, big.NewInt(denominations.One))
@@ -84,7 +84,6 @@
 		MaxNumTxsPerBlockLimit:         s.MaxNumTxsPerBlockLimit(),
 		RecentTxDuration:               s.RecentTxDuration(),
 	}
->>>>>>> acbe3d9a
 }
 
 // NewFixedSchedule returns a sharding configuration schedule that uses the
