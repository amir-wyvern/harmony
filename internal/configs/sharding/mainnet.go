--- conflicted
+++ resolved
@@ -12,15 +12,12 @@
 	blocksPerShard     = 16384  // 2^14
 	mainnetV1Epoch     = 1
 	mainnetV2Epoch     = 5
-<<<<<<< HEAD
+	mainnetV3Epoch     = 8
 
 	mainnetMaxTxAmountLimit               = 1e3 // unit is in One
 	mainnetMaxNumRecentTxsPerAccountLimit = 10
 	mainnetMaxTxPoolSizeLimit             = 8000
 	mainnetMaxNumTxsPerBlockLimit         = 1000
-=======
-	mainnetV3Epoch     = 8
->>>>>>> aaa7e009
 )
 
 // MainnetSchedule is the mainnet sharding configuration schedule.
@@ -70,7 +67,6 @@
 	}
 }
 
-<<<<<<< HEAD
 func (ms mainnetSchedule) MaxTxAmountLimit() *big.Int {
 	amountBigInt := big.NewInt(mainnetMaxTxAmountLimit)
 	amountBigInt = amountBigInt.Mul(amountBigInt, big.NewInt(denominations.One))
@@ -98,11 +94,8 @@
 	}
 }
 
-var mainnetReshardingEpoch = []*big.Int{big.NewInt(0), big.NewInt(mainnetV1Epoch), big.NewInt(mainnetV2Epoch)}
+var mainnetReshardingEpoch = []*big.Int{big.NewInt(0), big.NewInt(mainnetV1Epoch), big.NewInt(mainnetV2Epoch), big.NewInt(mainnetV3Epoch)}
 
-=======
-var mainnetReshardingEpoch = []*big.Int{big.NewInt(0), big.NewInt(mainnetV1Epoch), big.NewInt(mainnetV2Epoch), big.NewInt(mainnetV3Epoch)}
->>>>>>> aaa7e009
 var mainnetV0 = MustNewInstance(4, 150, 112, genesis.HarmonyAccounts, genesis.FoundationalNodeAccounts, mainnetReshardingEpoch)
 var mainnetV1 = MustNewInstance(4, 152, 112, genesis.HarmonyAccounts, genesis.FoundationalNodeAccountsV1, mainnetReshardingEpoch)
 var mainnetV2 = MustNewInstance(4, 200, 148, genesis.HarmonyAccounts, genesis.FoundationalNodeAccountsV2, mainnetReshardingEpoch)
