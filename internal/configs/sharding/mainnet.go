--- conflicted
+++ resolved
@@ -11,7 +11,6 @@
 const (
 	mainnetEpochBlock1 = 344064 // 21 * 2^14
 	blocksPerShard     = 16384  // 2^14
-<<<<<<< HEAD
 
 	mainnetVdfDifficulty  = 50000 // This takes about 100s to finish the vdf
 	mainnetConsensusRatio = float64(0.66)
@@ -25,19 +24,13 @@
 	mainnetV0_2Epoch = 5
 	mainnetV0_3Epoch = 8
 	mainnetV0_4Epoch = 10
-=======
-	mainnetV0_1Epoch   = 1
-	mainnetV0_2Epoch   = 5
-	mainnetV0_3Epoch   = 8
-	mainnetV0_4Epoch   = 10
-	mainnetV1Epoch     = 12
+	mainnetV1Epoch   = 12
 
 	mainnetMaxTxAmountLimit               = 1e3 // unit is interface{} One
 	mainnetMaxNumRecentTxsPerAccountLimit = 1e2
 	mainnetMaxTxPoolSizeLimit             = 8000
 	mainnetMaxNumTxsPerBlockLimit         = 1000
 	mainnetRecentTxDuration               = time.Hour
->>>>>>> acbe3d9a
 )
 
 // MainnetSchedule is the mainnet sharding configuration schedule.
@@ -93,7 +86,6 @@
 	}
 }
 
-<<<<<<< HEAD
 func (ms mainnetSchedule) VdfDifficulty() int {
 	return mainnetVdfDifficulty
 }
@@ -113,8 +105,6 @@
 	return mainnetRandomnessStartingEpoch
 }
 
-var mainnetReshardingEpoch = []*big.Int{big.NewInt(0), big.NewInt(mainnetV0_1Epoch), big.NewInt(mainnetV0_2Epoch), big.NewInt(mainnetV0_3Epoch), big.NewInt(mainnetV0_4Epoch)}
-=======
 func (ms mainnetSchedule) MaxTxAmountLimit() *big.Int {
 	amountBigInt := big.NewInt(mainnetMaxTxAmountLimit)
 	amountBigInt = amountBigInt.Mul(amountBigInt, big.NewInt(denominations.One))
@@ -149,17 +139,9 @@
 
 var mainnetReshardingEpoch = []*big.Int{big.NewInt(0), big.NewInt(mainnetV0_1Epoch), big.NewInt(mainnetV0_2Epoch), big.NewInt(mainnetV0_3Epoch), big.NewInt(mainnetV0_4Epoch), big.NewInt(mainnetV1Epoch)}
 
->>>>>>> acbe3d9a
 var mainnetV0 = MustNewInstance(4, 150, 112, genesis.HarmonyAccounts, genesis.FoundationalNodeAccounts, mainnetReshardingEpoch)
 var mainnetV0_1 = MustNewInstance(4, 152, 112, genesis.HarmonyAccounts, genesis.FoundationalNodeAccountsV0_1, mainnetReshardingEpoch)
 var mainnetV0_2 = MustNewInstance(4, 200, 148, genesis.HarmonyAccounts, genesis.FoundationalNodeAccountsV0_2, mainnetReshardingEpoch)
 var mainnetV0_3 = MustNewInstance(4, 210, 148, genesis.HarmonyAccounts, genesis.FoundationalNodeAccountsV0_3, mainnetReshardingEpoch)
-<<<<<<< HEAD
 var mainnetV0_4 = MustNewInstance(4, 216, 148, genesis.HarmonyAccounts, genesis.FoundationalNodeAccountsV0_4, mainnetReshardingEpoch)
-=======
-var mainnetV0_4 = MustNewInstance(4, 216, 148, genesis.HarmonyAccounts, genesis.FoundationalNodeAccountsV0_4, mainnetReshardingEpoch)
-var mainnetV1 = MustNewInstance(4, 250, 170, genesis.HarmonyAccounts, genesis.FoundationalNodeAccountsV1, mainnetReshardingEpoch)
-
-//var mainnetV1 = MustNewInstance(4, 400, 280)
-//var mainnetV2 = MustNewInstance(6, 400, 199)
->>>>>>> acbe3d9a
+var mainnetV1 = MustNewInstance(4, 250, 170, genesis.HarmonyAccounts, genesis.FoundationalNodeAccountsV1, mainnetReshardingEpoch)